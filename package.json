{
  "name": "zotero-addon-template",
  "version": "0.0.7",
  "description": "Zotero Addon Template",
  "config": {
    "addonName": "Zotero Addon Template",
    "addonID": "addontemplate@euclpts.com",
    "addonRef": "addontemplate",
    "releasepage": "https://github.com/windingwind/zotero-addon-template/releases/latest/download/zotero-addon-template.xpi",
    "updaterdf": "https://raw.githubusercontent.com/windingwind/zotero-addon-template/bootstrap/update.json"
  },
  "main": "src/index.ts",
  "scripts": {
    "build-dev": "cross-env NODE_ENV=development node build.js",
    "build": "cross-env NODE_ENV=production node build.js",
    "start": "node start.js",
    "stop": "node stop.js",
    "prerestart": "npm run build-dev",
    "restart": "node restart.js",
    "release": "release-it",
    "test": "echo \"Error: no test specified\" && exit 1"
  },
  "repository": {
    "type": "git",
    "url": "git+https://github.com/windingwind/zotero-addon-template.git"
  },
  "author": "windingwind",
  "license": "AGPL-3.0-or-later",
  "bugs": {
    "url": "https://github.com/windingwind/zotero-addon-template/issues"
  },
  "homepage": "https://github.com/windingwind/zotero-addon-template#readme",
<<<<<<< HEAD
=======
  "dependencies": {
    "zotero-plugin-toolkit": "^0.0.11"
  },
>>>>>>> bb737ec0
  "devDependencies": {
    "@types/node": "^18.11.17",
    "compressing": "^1.6.3",
    "cross-env": "^7.0.3",
    "esbuild": "^0.16.10",
    "release-it": "^14.14.3",
    "replace-in-file": "^6.3.5",
    "zotero-types": "^0.1.2"
  },
  "dependencies": {
    "zotero-plugin-toolkit": "file:../zotero-plugin-toolkit"
  }
}<|MERGE_RESOLUTION|>--- conflicted
+++ resolved
@@ -30,12 +30,6 @@
     "url": "https://github.com/windingwind/zotero-addon-template/issues"
   },
   "homepage": "https://github.com/windingwind/zotero-addon-template#readme",
-<<<<<<< HEAD
-=======
-  "dependencies": {
-    "zotero-plugin-toolkit": "^0.0.11"
-  },
->>>>>>> bb737ec0
   "devDependencies": {
     "@types/node": "^18.11.17",
     "compressing": "^1.6.3",
