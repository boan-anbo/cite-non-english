--- conflicted
+++ resolved
@@ -30,12 +30,9 @@
     "url": "https://github.com/windingwind/zotero-addon-template/issues"
   },
   "homepage": "https://github.com/windingwind/zotero-addon-template#readme",
-<<<<<<< HEAD
   "dependencies": {
-    "zotero-plugin-toolkit": "^0.0.12"
+    "zotero-plugin-toolkit": "^0.1.0"
   },
-=======
->>>>>>> 51badae1
   "devDependencies": {
     "@types/node": "^18.11.17",
     "compressing": "^1.6.3",
@@ -44,8 +41,5 @@
     "release-it": "^14.14.3",
     "replace-in-file": "^6.3.5",
     "zotero-types": "^0.1.2"
-  },
-  "dependencies": {
-    "zotero-plugin-toolkit": "file:../zotero-plugin-toolkit"
   }
 }